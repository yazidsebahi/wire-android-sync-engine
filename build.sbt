--- conflicted
+++ resolved
@@ -8,11 +8,7 @@
 import SharedSettings._
 
 val MajorVersion = "109"
-<<<<<<< HEAD
-val MinorVersion = "3" // hotfix release
-=======
 val MinorVersion = "4" // hotfix release
->>>>>>> 2bdfbc55
 
 version in ThisBuild := {
   val jobName = sys.env.get("JOB_NAME")
